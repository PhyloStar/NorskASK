import argparse
from itertools import chain
from pathlib import Path

import numpy as np
import pandas as pd
from keras.models import Model
from keras.layers import Embedding
from keras.layers import (
    Input, Conv1D, Dropout, Dense, GlobalMaxPooling1D, Concatenate, GlobalAveragePooling1D
)
from keras.preprocessing.text import Tokenizer
from keras.preprocessing.sequence import pad_sequences
from keras.utils import to_categorical
from sklearn.metrics import classification_report, confusion_matrix

from src.utils import load_train_and_dev, conll_reader, heatmap
<<<<<<< HEAD
from src.results import save_results
=======
from src.utils import safe_plt as plt
>>>>>>> 2f60e7d4


def iter_all_tokens(train):
    """Yield all tokens"""
    for seq in iter_all_docs(train):
        for token in seq:
            yield token


def iter_all_docs(split: pd.DataFrame, column='UPOS'):
    """Iterate over all docs in the split.

    yields:
        Each document as a list of lists of tuples of the given column
    """
    for filename in split.filename:
        filepath = Path('ASK/conll') / (filename + '.conll')
        cr = conll_reader(filepath, column, tags=True)
        yield list(chain.from_iterable(cr))


def parse_args():
    parser = argparse.ArgumentParser()
    parser.add_argument('target_column', nargs='?', choices=['cefr', 'lang'])
    parser.add_argument('--epochs', '-e', type=int)
    parser.add_argument('--doc-length', '-l', type=int)
    parser.set_defaults(target_column='cefr', epochs=10, doc_length=500)
    return parser.parse_args()


def build_model(vocab_size: int, sequence_length: int, num_classes: int) -> Model:
    input_shape = (sequence_length,)
    input_layer = Input(shape=input_shape)
    embedding_layer = Embedding(vocab_size + 1, 20)(input_layer)
    pooled_feature_maps = []
    for kernel_size in [4, 5, 6]:
        conv_layer = Conv1D(
            filters=100, kernel_size=kernel_size, activation='relu')(embedding_layer)
        pooled_feature_maps.extend([
            GlobalAveragePooling1D()(conv_layer),
            GlobalMaxPooling1D()(conv_layer)
        ])
    merged = Concatenate()(pooled_feature_maps)
    dropout_layer = Dropout(0.5)(merged)
    output_layer = Dense(num_classes, activation='softmax')(dropout_layer)
    model = Model(inputs=input_layer, outputs=output_layer)
    model.compile('adam', 'categorical_crossentropy', metrics=['accuracy'])
    return model


def main():
    args = parse_args()
    seq_length = args.doc_length
    train, dev = load_train_and_dev()

    y_column = args.target_column
    labels = sorted(train[y_column].unique())
    print(labels)

    tokenizer = Tokenizer(lower=False)
    tokenizer.fit_on_texts(iter_all_tokens(train))
    vocab_size = len(tokenizer.index_word)
    print('vocab size = %d' % vocab_size)

    train_seqs = tokenizer.texts_to_sequences(iter_all_docs(train))
    dev_seqs = tokenizer.texts_to_sequences(iter_all_docs(dev))

    train_x = pad_sequences(train_seqs, maxlen=seq_length)
    dev_x = pad_sequences(dev_seqs, maxlen=seq_length)

    train_y = to_categorical([labels.index(c) for c in train[y_column]])
    dev_y = to_categorical([labels.index(c) for c in dev[y_column]])

    print(train_x.shape)
    print(dev_x.shape)

    model = build_model(vocab_size, seq_length, len(labels))
    model.summary()
    history = model.fit(
        train_x, train_y, epochs=20, batch_size=16,
        validation_data=(dev_x, dev_y), verbose=2)

    predictions = np.argmax(model.predict(dev_x), axis=1)
    gold = np.argmax(dev_y, axis=1)
    print(classification_report(gold, predictions, target_names=labels))
    print("== Confusion matrix ==")
    conf_matrix = confusion_matrix(gold, predictions)
    print(conf_matrix)
    heatmap(conf_matrix, labels, labels)
    plt.show()

    save_results('cnn_baseline', args.__dict__, history, predictions)


if __name__ == '__main__':
    main()<|MERGE_RESOLUTION|>--- conflicted
+++ resolved
@@ -14,12 +14,9 @@
 from keras.utils import to_categorical
 from sklearn.metrics import classification_report, confusion_matrix
 
+from src.results import save_results
 from src.utils import load_train_and_dev, conll_reader, heatmap
-<<<<<<< HEAD
-from src.results import save_results
-=======
 from src.utils import safe_plt as plt
->>>>>>> 2f60e7d4
 
 
 def iter_all_tokens(train):
