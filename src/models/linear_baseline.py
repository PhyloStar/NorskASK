import sys

import sklearn
import sklearn.svm
import sklearn.linear_model
import sklearn.neural_network

from src.utils import load_train_and_dev, heatmap
<<<<<<< HEAD
from src.results import save_results
=======
from src.utils import safe_plt as plt
>>>>>>> 2f60e7d4


def main():
    print('Loading data ...')
    train, dev = load_train_and_dev()
    labels = sorted(train.cefr.unique())

    print('Preprocessing data ...')
    scaler = sklearn.preprocessing.StandardScaler(copy=True)
    train.loc[:, 'num_tokens'] = scaler.fit_transform(
        train.num_tokens.values[:, None].astype(float))
    dev.loc[:, 'num_tokens'] = scaler.transform(
        dev.num_tokens.values[:, None].astype(float))

    train.loc[:, 'testlevel'] = (train.testlevel == 'Språkprøven').astype(int)
    dev.loc[:, 'testlevel'] = (dev.testlevel == 'Språkprøven').astype(int)

    train_x = train.loc[:, ['testlevel', 'num_tokens']].values
    dev_x = dev.loc[:, ['testlevel', 'num_tokens']].values

    print('Training classifier ...')
    if len(sys.argv) > 1:
        arg = sys.argv[1]
        if arg == 'svm':
            clf = sklearn.svm.LinearSVC()
        elif arg == 'mlp':
            clf = sklearn.neural_network.MLPClassifier((50))
        else:
            print('Unsupported classifier type %s, fallback to logistic regression')
    else:
        clf = sklearn.linear_model.LogisticRegression(solver='lbfgs', multi_class='multinomial')

    clf.fit(train_x, train.cefr)

    predictions = clf.predict(dev_x)
    print(sklearn.metrics.classification_report(dev.cefr, predictions))
    print('Accuracy: %.3f' % sklearn.metrics.accuracy_score(dev.cefr, predictions))
    print('Confusion matrix:')
    conf_matrix = sklearn.metrics.confusion_matrix(dev.cefr, predictions)
    print(conf_matrix)
    heatmap(conf_matrix, labels, labels)
    plt.show()
    save_results('linear_baseline', None, None, predictions)


if __name__ == '__main__':
    main()<|MERGE_RESOLUTION|>--- conflicted
+++ resolved
@@ -5,12 +5,9 @@
 import sklearn.linear_model
 import sklearn.neural_network
 
+from src.results import save_results
 from src.utils import load_train_and_dev, heatmap
-<<<<<<< HEAD
-from src.results import save_results
-=======
 from src.utils import safe_plt as plt
->>>>>>> 2f60e7d4
 
 
 def main():
