--- conflicted
+++ resolved
@@ -4,10 +4,7 @@
 import tempfile
 from typing import Iterable, List
 
-from keras.layers import (
-    Concatenate, Conv1D, Dense, Dropout, Embedding, GlobalAveragePooling1D, GlobalMaxPooling1D,
-    Input
-)
+from keras.layers import Concatenate, Conv1D, Dense, Dropout, Embedding, GlobalMaxPooling1D, Input
 from keras.models import Model
 from keras.utils import to_categorical
 import numpy as np
@@ -53,12 +50,8 @@
     parser.add_argument('--embed-dim', type=int)
     parser.add_argument('--vectors', '-V', type=Path)
     parser.add_argument('--save-model', action='store_true')
-<<<<<<< HEAD
-    parser.set_defaults(epochs=50, doc_length=700, vocab_size=4000, batch_size=32, embed_dim=50)
-=======
-    parser.set_defaults(epochs=30, doc_length=700, vocab_size=4000, batch_size=32,
+    parser.set_defaults(epochs=50, doc_length=700, vocab_size=4000, batch_size=32, embed_dim=50,
                         windows=[4, 5, 6])
->>>>>>> ff77d493
     return parser.parse_args()
 
 
