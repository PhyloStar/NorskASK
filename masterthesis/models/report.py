--- conflicted
+++ resolved
@@ -1,11 +1,5 @@
-<<<<<<< HEAD
-from sklearn.metrics import (
-    classification_report, confusion_matrix, accuracy_score, f1_score
-)
-=======
 from sklearn.metrics import classification_report, confusion_matrix, accuracy_score, f1_score
 
->>>>>>> e5d38113
 from masterthesis.utils import heatmap
 from masterthesis.utils import safe_plt as plt
 
@@ -39,6 +33,6 @@
         main_axis = axes[0]
     else:
         main_axis = plt.gca()
-        
+
     heatmap(conf_matrix, labels, labels, main_axis)
     plt.show()