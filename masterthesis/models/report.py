--- conflicted
+++ resolved
@@ -12,7 +12,6 @@
     conf_matrix = confusion_matrix(true, pred)
     print(conf_matrix)
 
-<<<<<<< HEAD
     heatmap(conf_matrix, labels, labels, normalize=normalize, ax=ax)
 
 
@@ -34,7 +33,4 @@
     ax2.set(ylabel='Accuracy')
 
     ax3 = plt.subplot(122)
-    report(true, pred, labels, ax=ax3)
-=======
-    heatmap(conf_matrix, labels, labels, normalize=normalize, ax=ax)
->>>>>>> 686088d2
+    report(true, pred, labels, ax=ax3)